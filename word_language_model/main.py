--- conflicted
+++ resolved
@@ -65,8 +65,6 @@
 
 corpus = data.Corpus(args.data)
 
-<<<<<<< HEAD
-=======
 # Starting from sequential data, batchify arranges the dataset into columns.
 # For instance, with the alphabet as the sequence and batch size 4, we'd get
 # ┌ a g m s ┐
@@ -78,7 +76,6 @@
 # These columns are treated as independent by the model, which means that the
 # dependence of e. g. 'g' on 'f' can not be learned, but allows more efficient
 # batch processing.
->>>>>>> fad77597
 
 def batchify(data, bsz):
     # Work out how cleanly we can divide the dataset into bsz parts.
